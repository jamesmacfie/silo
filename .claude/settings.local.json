{
  "permissions": {
    "allow": [
      "WebFetch(domain:extension.js.org)",
      "Bash(mkdir:*)",
      "Bash(npm *)",
      "Bash(npm run dev:*)",
      "Bash(mv:*)",
      "Bash(rm:*)",
      "Bash(cp:*)",
      "Bash(npm run build:*)",
      "Bash(node:*)",
      "Bash(yarn type-check)",
      "Bash(npm run test:*)",
      "Bash(grep:*)",
      "mcp__sequential-thinking__sequentialthinking",
      "Bash(true)",
      "Bash(npm test:*)",
      "Bash(npm run type-check:*)",
      "mcp__playwright__browser_navigate",
      "Bash(find:*)",
<<<<<<< HEAD
      "Bash(yarn test:*)"
=======
      "Bash(npm run lint)"
>>>>>>> ccc7ff7b
    ],
    "deny": []
  }
}<|MERGE_RESOLUTION|>--- conflicted
+++ resolved
@@ -19,11 +19,8 @@
       "Bash(npm run type-check:*)",
       "mcp__playwright__browser_navigate",
       "Bash(find:*)",
-<<<<<<< HEAD
-      "Bash(yarn test:*)"
-=======
+      "Bash(yarn test:*)",
       "Bash(npm run lint)"
->>>>>>> ccc7ff7b
     ],
     "deny": []
   }
